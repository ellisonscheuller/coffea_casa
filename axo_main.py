###################################################################################################
#   axo_studies.py                                                                                #
#   Description: process axo-triggered events and save relevant observables in histograms         #
#   Authors: Noah Zipper, Jannicke Pearkes, Ada Collins, Elliott Kauffman, Natalie Bruhwiler,     #
#            Sabrina Giorgetti                                                                    #
###################################################################################################

###################################################################################################
# IMPORTS

# library imports
import awkward as ak
from collections import defaultdict
import dask
from dask.distributed import Client
import dask_awkward as dak
import datetime
import hist
import hist.dask as hda
import json
import numpy as np
import time
import vector
vector.register_awkward()
import yaml

# coffea imports
from coffea.nanoevents.methods import vector
from coffea.nanoevents import NanoEventsFactory, NanoAODSchema
import coffea.processor as processor
from coffea.util import save
from coffea.dataset_tools import (
    apply_to_fileset,
    max_chunks,
    preprocess,
)

from ScoutingNanoAODSchema import ScoutingNanoAODSchema
NanoAODSchema.warn_missing_crossrefs = False




####################################################################################################
# HELPER FUNCTIONS FOR PROCESSOR

def create_four_vectors(objects, reconstruction_level):
    if reconstruction_level == "l1":
        return dak.zip(
            {
                "pt": objects.pt,
                "eta": objects.eta,
                "phi": objects.phi,
                "mass": dak.zeros_like(objects.pt),
            },
            with_name="PtEtaPhiMLorentzVector",
            behavior=vector.behavior,
        )
    elif reconstruction_level == "scouting":
        try:
            return dak.zip(
                {
                    "pt": objects.pt,
                    "eta": objects.eta,
                    "phi": objects.phi,
                    "mass": objects.mass,
                },
                with_name="PtEtaPhiMLorentzVector",
                behavior=vector.behavior,
            )
        except AttributeError:
            return dak.zip(
                {
                    "pt": objects.pt,
                    "eta": objects.eta,
                    "phi": objects.phi,
                    "mass": objects.m,
                },
                with_name="PtEtaPhiMLorentzVector",
                behavior=vector.behavior,
            )
    else:
        return dak.zip(
            {k: getattr(objects, k) for k in ["x", "y", "z", "t"]},
            with_name="LorentzVector",
            behavior=objects.behavior,
        )


def find_diobjects(obj_coll1, obj_coll2, reconstruction_level):

    objs1 = create_four_vectors(obj_coll1, reconstruction_level)
    objs2 = create_four_vectors(obj_coll2, reconstruction_level)

    # Create all possible pairings between objects from the two collections
    diObjs = dak.cartesian({"obj1": objs1, "obj2": objs2})

    # Remove self-pairings
    if obj_coll1 is obj_coll2:
        same_object_mask = diObjs.obj1.pt != diObjs.obj2.pt
        diObjs = diObjs[same_object_mask]
    
    diObj = dak.zip(
        {
            "p4": diObjs.obj1 + diObjs.obj2,
        },
    )
    
    # get other characteristics
    diObj["obj1_pt"] = diObjs.obj1.pt
    diObj["obj2_pt"] = diObjs.obj2.pt
    diObj["obj1_eta"] = diObjs.obj1.eta
    diObj["obj2_eta"] = diObjs.obj2.eta
    diObj["obj1_phi"] = diObjs.obj1.phi
    diObj["obj2_phi"] = diObjs.obj2.phi
    diObj["pt"] = (diObjs.obj1+diObjs.obj2).pt
    diObj["eta"] = (diObjs.obj1+diObjs.obj2).eta
    diObj["phi"] = (diObjs.obj1+diObjs.obj2).phi
    diObj["mass"] = (diObjs.obj1+diObjs.obj2).mass
        
    return diObj

def create_hist_1d(
    hist_dict, dataset_axis, trigger_axis, observable_axis, hist_name, object_axis=None 
):
    """Creates a 1D histogram and adds it to the provided histogram dictionary."""

    if object_axis==None:
        h = hda.hist.Hist(dataset_axis, trigger_axis, observable_axis, storage="weight", label="nEvents")
    else:
        h = hda.hist.Hist(dataset_axis, trigger_axis, object_axis, observable_axis, storage="weight", label="nEvents")
        
    hist_dict[f'{hist_name}'] = h
    
    return hist_dict

def fill_hist_1d(
    hist_dict, hist_name, dataset, observable, trigger_path, observable_name, object_name=None
):
    """Fills a 1D histogram and adds it to the provided histogram dictionary."""
    
    kwargs = {
        observable_name: observable,
        "dataset": dataset,
        "trigger": trigger_path
    }
    
    if object_name!=None:
        kwargs["object"] = object_name
    
    hist_dict[f'{hist_name}'].fill(**kwargs)
    
    return hist_dict

def create_hist_2d(
    hist_dict, dataset_axis, trigger_axis, observable1_axis, observable2_axis, hist_name, object_axis = None 
):
    """Creates a 2D histogram and adds it to the provided histogram dictionary."""
    if object_axis==None:
        h = hda.hist.Hist(dataset_axis, trigger_axis, observable1_axis, observable2_axis, storage="weight", label="nEvents")
    else:
        h = hda.hist.Hist(dataset_axis, trigger_axis, object_axis, observable1_axis, observable2_axis, storage="weight", label="nEvents")
        
    hist_dict[f'{hist_name}'] = h
    
    return hist_dict

def fill_hist_2d(
    hist_dict, hist_name, dataset, observable1, observable2, trigger_path, observable1_name, observable2_name, object_name = None
):
    """Fills a 2D histogram and adds it to the provided histogram dictionary."""  
    kwargs = {
        observable1_name: observable1,
        observable2_name: observable2,
        "dataset": dataset,
        "trigger": trigger_path
    }
    
    if object_name!=None:
        kwargs["object"] = object_name
    
    hist_dict[f'{hist_name}'].fill(**kwargs)
    
    return hist_dict

def load_config(config_path="config.yaml"):
    """Loads YAML configuration."""
    with open(config_path, 'r') as f:
        return yaml.safe_load(f)

def load_dataset(json_filename, dataset_name, n_files):
    """Loads JSON dataset and filters files based on n_files limit."""
    with open(json_filename, 'r') as f:
        dataset = json.load(f)
    
    if n_files == -1:
        return {dataset_name: {'files': dataset[dataset_name]['files']}}

    # Use dictionary slicing for efficiency
    return {dataset_name: {'files': dict(list(dataset[dataset_name]['files'].items())[:n_files])}}

def preprocess_dataset(dataset, config):
    """Handles preprocessing of dataset."""
    tstart = time.time()
    
    if config["do_preprocessing"]:
        dataset_runnable, dataset_updated = preprocess(
            dataset,
            align_clusters=False,
            step_size=config["coffea_step_size"],
            files_per_batch=config["coffea_files_per_batch"],
            skip_bad_files=True,
            save_form=False,
        )
        with open('preprocessed.json', 'w') as f:
            json.dump((dataset_runnable, dataset_updated), f)
        print("Saved preprocessed filelist as preprocessed.json")
    else:
        with open('preprocessed.json', 'r') as f:
            print("Loading preprocessed filelist from preprocessed.json")
            dataset_runnable, dataset_updated = json.load(f)

    print(f'{time.time() - tstart:.1f}s to pre-process')
    return dataset_runnable

def process_histograms(dataset_runnable, config):
    """Runs the Dask-based histogram processing."""
    tstart = time.time()

    to_compute = apply_to_fileset(
        MakeAXOHists(
            trigger_paths=config["triggers"],
            objects=config["objects"],
            #hists_to_process=hist_selection,
            #branches_to_save=config["branch_selection"],
            has_scores=config["has_scores"], 
            axo_version=config["axo_version"],
            config=config
        ),
        max_chunks(dataset_runnable, config["coffea_max_chunks"]),
        schemaclass=ScoutingNanoAODSchema,
        uproot_options={"allow_read_errors_with_report": (OSError, TypeError, KeyError)}
    )

    if config["visualize_task_graph"]:
        dask.optimize(to_compute)
        dask.visualize(to_compute, filename=f"dask_coffea_graph_{datetime.date.today().strftime('%Y%m%d')}", format="pdf")

    (hist_result,) = dask.compute(to_compute)
    print(f'{time.time() - tstart:.1f}s to process')

    return hist_result[0]

def save_histogram(hist_result, dataset_name):
    """Saves the histogram to a pickle file."""
    filename = f'hist_result_{dataset_name}_{datetime.date.today().strftime("%Y%m%d")}.pkl'
    save(hist_result, filename)
    print(f"Histogram saved as {filename}")

def get_anomaly_score_hist_values(has_scores,axo_version, events_trig):
    assert has_scores, "Error, dataset does not have axol1tl scores"
    if axo_version == "v4":
        hist_values = events_trig.axol1tl.score_v4
    elif axo_version == "v3":
        hist_values = events_trig.axol1tl.score_v3
    return hist_values

def get_per_event_hist_values(reconstruction_level, histogram, events_trig):
    """Retrieve histogram values based on reconstruction level and histogram type. Uses a dictionary lookup with lambda functions to avoid unnecessary computations."""
    level_map = {
        "l1": {
            "ht": lambda: dak.flatten(events_trig.L1EtSum.pt[(events_trig.L1EtSum.etSumType == 1) & (events_trig.L1EtSum.bx == 0)]),
            "met": lambda: dak.flatten(events_trig.L1EtSum.pt[(events_trig.L1EtSum.etSumType == 2) & (events_trig.L1EtSum.bx == 0)]),
            "mult": lambda: (
                dak.num(events_trig.L1Jet.bx[events_trig.L1Jet.bx == 0]) +
                dak.num(events_trig.L1Mu.bx[events_trig.L1Mu.bx == 0]) +
                dak.num(events_trig.L1EG.bx[events_trig.L1EG.bx == 0])
            ),
            "pt": lambda: (
                dak.sum(events_trig.L1Jet.pt[events_trig.L1Jet.bx == 0], axis=1) +
                dak.sum(events_trig.L1Mu.pt[events_trig.L1Mu.bx == 0], axis=1) +
                dak.sum(events_trig.L1EG.pt[events_trig.L1EG.bx == 0], axis=1)
            ),
        },
        "scouting": {
            "ht": lambda: dak.sum(events_trig.ScoutingPFJet.pt, axis=1),
            "met": lambda: events_trig.ScoutingMET.pt,
            "mult": lambda: (
                dak.num(events_trig.ScoutingPFJet) +
                dak.num(events_trig.ScoutingElectron) +
                dak.num(events_trig.ScoutingPhoton) +
                dak.num(events_trig.ScoutingMuonNoVtx)
            ),
            "pt": lambda: (
                dak.sum(events_trig.ScoutingPFJet.pt, axis=1) +
                dak.sum(events_trig.ScoutingElectron.pt, axis=1) +
                dak.sum(events_trig.ScoutingPhoton.pt, axis=1) +
                dak.sum(events_trig.ScoutingMuonNoVtx.pt, axis=1)
            ),
        },
        "full_reco": {
            "ht": lambda: dak.sum(events_trig.Jet.pt, axis=1),
            "met": lambda: events_trig.MET.pt,
            "mult": lambda: (
                dak.num(events_trig.Jet) +
                dak.num(events_trig.Electron) +
                dak.num(events_trig.Photon) +
                dak.num(events_trig.Muon)
            ),
            "pt": lambda: (
                dak.sum(events_trig.Jet.pt, axis=1) +
                dak.sum(events_trig.Electron.pt, axis=1) +
                dak.sum(events_trig.Photon.pt, axis=1) +
                dak.sum(events_trig.Muon.pt, axis=1)
            ),
        },
    }
    
    return level_map.get(reconstruction_level, {}).get(histogram, None)()

def get_per_object_type_hist_values(objects, histogram):
    """Retrieve histogram values based on reconstruction level and histogram type. Uses a dictionary lookup with lambda functions to avoid unnecessary computations."""
    level_map = {
        "ht": lambda: dak.sum(objects.pt,axis=1),
        "mult": lambda: dak.num(objects),
        "pt": lambda:  dak.flatten(objects.pt),
        "eta": lambda:  dak.flatten(objects.eta),
        "phi": lambda: dak.flatten(objects.phi),
    }
    return level_map.get(histogram, {})()

def get_per_object_hist_values(objects, i, histogram):
    """Retrieve histogram values based on reconstruction level and histogram type. Uses a dictionary lookup with lambda functions to avoid unnecessary computations."""
    level_map = {
        "pt": lambda:  dak.flatten(objects.pt[:,i:i+1]),
        "eta": lambda:  dak.flatten(objects.eta[:,i:i+1]),
        "phi": lambda: dak.flatten(objects.phi[:,i:i+1]),
    }
    return level_map.get(histogram, {})()


def clean_objects(objects, cuts, reconstruction_level=None):

    if reconstruction_level == "l1":
        objects = objects[objects.bx==0] # Filter for bunch crossing == 0 

    # Find the first valid branch to initialize the mask
    reference_branch = next((br for br in cuts if hasattr(objects, br)), None)
    if reference_branch is None:
        return objects  # No valid branches exist, return unmodified

    # Initialize mask with all values set to True
    mask = ak.ones_like(getattr(objects, reference_branch), dtype=bool)

    for br, cut in cuts.items():
        if cut and hasattr(objects, br):  # Ensure branch exists in objects
            lower_cut = cut[0] if cut[0] is not None else float('-inf')
            upper_cut = cut[1] if cut[1] is not None else float('inf')

            # Apply cuts to the mask
            mask = mask & (getattr(objects, br) > lower_cut) & (getattr(objects, br) < upper_cut)

    return objects[mask]

def run_the_megaloop(self,events_trig,hist_dict,branch_save_dict,dataset,trigger_path):

        for histogram_group, histograms in self.config["histograms_1d"].items():
            print("Histogram group: ", histogram_group)
            
            if histogram_group == "per_event": # event level histograms
                for histogram in histograms:
                    print("Histogram type: ",histogram)
                    if histogram == "anomaly_score":
                        hist_values = get_anomaly_score_hist_values(self.has_scores, self.axo_version, events_trig)
                        fill_hist_1d(hist_dict, histogram, dataset, hist_values, trigger_path, histogram)
                    else: 
                        for reconstruction_level in self.config["objects"]:
                            print("Reconstruction level: ",reconstruction_level)
                            hist_values = get_per_event_hist_values(reconstruction_level, histogram, events_trig)
                            fill_hist_1d(hist_dict, reconstruction_level+"_"+histogram, dataset, hist_values, trigger_path, histogram)
                            
            if histogram_group == "per_object_type" or histogram_group == "per_object": # object level histograms 
                for reconstruction_level, object_types in self.config["objects"].items(): 
                    for object_type in object_types:
                        print("Object type:",object_type)
                        objects = getattr(events_trig, object_type)
                        
                        # Apply object level cleaning
                        objects = clean_objects(objects, self.config["object_cleaning"][object_type], reconstruction_level)
                        for histogram in histograms:
                            print("Histogram type: ",histogram)
                            
                            if histogram_group == "per_object_type":  
                                hist_values = get_per_object_type_hist_values(objects, histogram)  
                                fill_hist_1d(hist_dict, object_type+"_"+histogram, dataset, hist_values, trigger_path, histogram)
    
                            if histogram_group == "per_object": 
                                for i in range(self.config["objects_max_i"][object_type]):
                                    hist_values = get_per_object_hist_values(objects, i, histogram)
                                    fill_hist_1d(hist_dict, object_type+"_"+str(i)+"_"+histogram, dataset, hist_values, trigger_path, histogram)
                                    
            elif histogram_group == "per_diobject_pair": # di-object masses etc 
                for reconstruction_level, pairings in self.config["diobject_pairings"].items():
                    for pairing in pairings:
                        print("Pairing:",pairing)
                        object_type_1 = pairing[0]
                        object_type_2 = pairing[1]
                        if object_type_1 == object_type_2: # same object
                            objects = getattr(events_trig, object_type_1)
                            objects = clean_objects(objects, self.config["object_cleaning"][object_type_1])
                            di_objects = find_diobjects(objects[:,0:1], objects[:,1:2], reconstruction_level)
                        else:
                            objects_1 = getattr(events_trig, object_type_1)
                            objects_1 = clean_objects(objects_1, self.config["object_cleaning"][object_type_1])
                            objects_2 = getattr(events_trig, object_type_2)
                            objects_2 = clean_objects(objects_2, self.config["object_cleaning"][object_type_2])
                            di_objects = find_diobjects(objects_1[:,0:1],objects_2[:,0:1], reconstruction_level)
                        for histogram in histograms:
                            print("Histogram type: ",histogram)
                            hist_values = dak.flatten(di_objects[histogram])#get_per_object_type_hist_values(di_objects, histogram)
                            fill_hist_1d(hist_dict, f"{object_type_1}_{object_type_2}_{histogram}", dataset, hist_values, trigger_path, histogram)
                            if self.config["save_branches"]:
                                branch_save_dict[f"{object_type_1}_{object_type_2}_{histogram}"] = hist_values
        return hist_dict, branch_save_dict
       
def initialize_hist_dict(self,hist_dict):
    # Axis mapping 
    axis_map = {
        'anomaly_score': self.score_axis,
        'ht': self.ht_axis,
        'met': self.met_axis,
        'mult': self.mult_axis,
        'pt': self.pt_axis,
        'object': self.object_axis,
        'eta': self.eta_axis,
        'phi': self.phi_axis,
        'minv_log': self.minv_axis_log,
        'minv_low': self.minv_axis_low,
        'minv_mid': self.minv_axis_mid,
        'mass': self.mass_axis
    }
    for histogram_group, histograms in self.config["histograms_1d"].items():  # Process each histogram according to its group
        for histogram in histograms: # Variables to plot
            if histogram == "anomaly_score": # Score doesn't depend on reco level
                hist_name = f"{histogram}"  
                hist_dict = create_hist_1d(hist_dict, self.dataset_axis, self.trigger_axis, axis_map[histogram], hist_name=hist_name) 
                continue
            for reconstruction_level in self.config["objects"]: # Loop over different object reconstruction levels
                if histogram_group == "per_event" and histogram != "anomaly_score": # Per event ---
                    hist_name = f"{reconstruction_level}_{histogram}"
                    hist_dict = create_hist_1d(hist_dict, self.dataset_axis, self.trigger_axis, axis_map[histogram], hist_name=hist_name) 
                elif histogram_group == "per_object_type": # Per object type ---
                    for obj in self.config["objects"][reconstruction_level]:
                        hist_name = f"{obj}_{histogram}"
                        hist_dict = create_hist_1d(hist_dict, self.dataset_axis, self.trigger_axis, axis_map[histogram], hist_name=hist_name)
                elif histogram_group == "per_object": # Per pt ordered object ---
                    for obj in self.config["objects"][reconstruction_level]:
                        for i in range(self.config["objects_max_i"][obj]):
                            hist_name = f"{obj}_{i}_{histogram}"
                            hist_dict = create_hist_1d(hist_dict, self.dataset_axis, self.trigger_axis, axis_map[histogram], hist_name=hist_name)
            if histogram_group == "per_diobject_pair":  # Di-object pairs ---
                for reconstruction_level in self.config["diobject_pairings"]:
                    for pairing in self.config["diobject_pairings"][reconstruction_level]:
                        obj_1, obj_2 = pairing[0],pairing[1]
                        hist_name = f"{obj_1}_{obj_2}_{histogram}"
                        hist_dict = create_hist_1d(hist_dict, self.dataset_axis, self.trigger_axis, axis_map[histogram], hist_name=hist_name)
    return hist_dict

# ###################################################################################################
# # DEFINE COFFEA PROCESSOR
class MakeAXOHists (processor.ProcessorABC):
    def __init__(
        self, 
        trigger_paths=[],
        objects=[],
        has_scores=True,
        axo_version="v4",
        thresholds=None, 
        object_dict=None,
        config=None
    ):

        self.trigger_paths = trigger_paths
        self.objects = objects
        self.has_scores = has_scores
        self.axo_version = axo_version
        self.config = config
        
        # Define axes for histograms # TODO: maybe move this into a dictionary elsewhere 
        # String based axes
        self.dataset_axis = hist.axis.StrCategory(
            [], growth=True, name="dataset", label="Primary dataset"
        )
        self.trigger_axis = hist.axis.StrCategory(
            [], growth=True, name="trigger", label="Trigger"
        )
        self.object_axis = hist.axis.StrCategory(
            [], growth=True, name="object", label="Object"
        )
        # Regular axes
        self.score_axis = hist.axis.Regular(
            600, 0, 600, name="anomaly_score", label='Anomaly Score'
        )
        self.mult_axis = hist.axis.Regular(
            200, 0, 201, name="mult", label=r'$N_{obj}$'
        )
        self.pt_axis = hist.axis.Regular(
            500, 0, 5000, name="pt", label=r"$p_{T}$ [GeV]"
        )
        self.eta_axis = hist.axis.Regular(
            150, -5, 5, name="eta", label=r"$\eta$"
        )
        self.phi_axis = hist.axis.Regular(
            30, -4, 4, name="phi", label=r"$\phi$"
        )
        self.met_axis = hist.axis.Regular(
            250, 0, 2500, name="met", label=r"$p^{miss}_{T} [GeV]$"
        )
        self.ht_axis = hist.axis.Regular(
            200, 0, 4000, name="ht", label=r"$H_{T}$ [GeV]"
        )
        self.mass_axis = hist.axis.Regular(
            1000, 0, 3000, name="mass", label=r"$m_{obj_{1},obj_{2}}$ [GeV]"
        )
        self.minv_axis_log = hist.axis.Regular(
            1000, 0.01, 3000, name="minv_log", label=r"$m_{obj_{1},obj_{2}}$ [GeV]", 
            transform=hist.axis.transform.log
        )
        self.minv_axis_low = hist.axis.Regular(
            500, 0, 5, name="minv_low", label=r"$m_{obj_{1},obj_{2}}$ [GeV]"
        )
        self.minv_axis_mid = hist.axis.Regular(
            500, 50, 150, name="minv_mid", label=r"$m_{obj_{1},obj_{2}}$ [GeV]"
        )
        
    def process(self, events):
        dataset = events.metadata['dataset']
        cutflow = defaultdict(int)
        cutflow['start'] = dak.num(events.event, axis=0)
        hist_dict = {}
        branch_save_dict = {}
               
        # Check that the objects you want to run on match the available fields in the data
        for object_type in self.config["objects"]:
            for my_object in self.config["objects"][object_type]:
                assert my_object in events.fields, f"Error: {my_object} not in available fields: {events.fields}" 
                
        # Check that the triggers you have requested are available in the data
        print("Trigger paths:",self.trigger_paths)
        for trigger in self.trigger_paths:
            print("Trigger",trigger)
            if trigger[0:3] == "DST":
                assert trigger[4:] in events.DST.fields, f"Error: {trigger[4:]} not in available DST paths: {events.DST.fields}"
            if trigger[0:3] == "HLT":
                assert trigger[4:] in events.HLT.fields, f"Error: {trigger[4:]} not in available HLT paths: {events.HLT.fields}"
            if trigger[0:2] == "L1":
                assert trigger[3:] in events.L1.fields, f"Error: {trigger[3:]} not in available L1 paths: {events.L1.fields}"


        # Initialize histograms that will be filled for each trigger
        hist_dict = initialize_hist_dict(self,hist_dict)
        print("hist_dict initialized:",hist_dict)
       
        # Run the different modules
        if self.config["module"] == "default": 
            # This module makes 1D histograms for the triggers and objects specified in the configuration file
            assert ("test" in self.config["dataset_name"]) or ("10" in self.config["dataset_name"], 
                   "Error: cannot run default behaviour on entire dataset, stay below 10% e.g. 2024I_10")
            
            for trigger_path in self.trigger_paths: # loop over trigger paths
                events_trig = None
                    
                # select events for current trigger
                if trigger_path == "all_available_triggers":
                    print("all_available_triggers")
                    events_trig = events
                else:
                    print(trigger_path)
                    trig_br = getattr(events,trigger_path.split('_')[0])
                    trig_path = '_'.join(trigger_path.split('_')[1:])
                    events_trig = events[getattr(trig_br,trig_path)] # select events passing trigger  
    
                # save cutflow information
                cutflow[trigger_path] = dak.num(events_trig.event, axis=0)

                # run over all objects specified in the configuration file
                hist_dict, branch_save_dict = run_the_megaloop(self, events_trig, hist_dict, branch_save_dict,dataset,trigger_path)
                                            
<<<<<<< HEAD
                if self.config["save_branches"]: 
                    dak_zip = dak.zip(branch_save_dict)
                    dak_zip.persist().to_parquet(self.config["branch_writing_path"] + "axo_branches")

=======
                if self.config["save_branches"]: # save invariant mass distributions
                    for key, branch in branch_save_dict.items():
                        dak.to_parquet(branch, f"branches/branches_{key}.parquet")
>>>>>>> 02c2bdf1
        
        if self.config["module"] == "efficiency":
            # This module that makes uses the orthogonal method to study trigger efficiencies 

            # select out events passing the orthogonal trigger 
            ortho_trig = self.config["orthogonal_trigger"]
            ortho_trig_br = getattr(events,ortho_trig.split('_')[0])
            ortho_trig_path = '_'.join(ortho_trig.split('_')[1:])
            events_ortho = events[getattr(ortho_trig_br,ortho_trig_path)]
            # save cutflow and distributions of the orthogonal trigger
            cutflow[ortho_trig] = dak.num(events_ortho.event, axis=0)
            hist_dict, branch_save_dict = run_the_megaloop(self, events_ortho, hist_dict, branch_save_dict,dataset,ortho_trig)

            new_trigger_paths = []
            for trigger_path in self.trigger_paths: # loop over trigger paths
                    print(trigger_path)
                    events_trig = None
                        
                    # select events for current trigger
                    if trigger_path == "all_available_triggers":
                        print("all_available_triggers")
                        events_trig = events_ortho
                    else: # select events passing the orthogonal dataset and the trigger of interest
                        trig_br = getattr(events_ortho,trigger_path.split('_')[0])
                        trig_path = '_'.join(trigger_path.split('_')[1:])
                        events_trig = events_ortho[getattr(trig_br,trig_path)] 

                    new_trigger_path = f"{ortho_trig}_{trigger_path}"
                    new_trigger_paths += [new_trigger_path]
        
                    # save cutflow information for the trigger of interest
                    cutflow[new_trigger_path] = dak.num(events_trig.event, axis=0)

                    # run over all objects specified in the configuration file
                    hist_dict, branch_save_dict = run_the_megaloop(self, events_trig, hist_dict, branch_save_dict,dataset,new_trigger_path)
                
            self.trigger_paths += new_trigger_paths 
            if ortho_trig not in self.trigger_paths:
                self.trigger_paths += [ortho_trig]
                
        return_dict = {}
        return_dict['cutflow'] = [{i:cutflow[i].compute()} for i in cutflow]#.compute()
        return_dict['hists'] = hist_dict
        return_dict['trigger'] = self.trigger_paths if len(self.trigger_paths)>0 else None
                
        return return_dict

    def postprocess(self, accumulator):
        return accumulator


###################################################################################################
# DEFINE MAIN FUNCTION

def main():
    """Main script execution."""
    client = Client("tls://localhost:8786")
    client.upload_file("./ScoutingNanoAODSchema.py");

    config = load_config()  

    dataset_skimmed = load_dataset(config["json_filename"], config["dataset_name"], config["n_files"])
    
    print(f"Processing {len(dataset_skimmed[config['dataset_name']]['files'])} files")
    dataset_runnable = preprocess_dataset(dataset_skimmed, config)
    hist_result = process_histograms(dataset_runnable, config)
    print(hist_result)

    if config["save_hists"]:
        save_histogram(hist_result, config["dataset_name"])

    print("Finished")
  
    
###################################################################################################
# RUN SCRIPT
if __name__=="__main__":
    main()<|MERGE_RESOLUTION|>--- conflicted
+++ resolved
@@ -586,16 +586,10 @@
                 # run over all objects specified in the configuration file
                 hist_dict, branch_save_dict = run_the_megaloop(self, events_trig, hist_dict, branch_save_dict,dataset,trigger_path)
                                             
-<<<<<<< HEAD
                 if self.config["save_branches"]: 
                     dak_zip = dak.zip(branch_save_dict)
                     dak_zip.persist().to_parquet(self.config["branch_writing_path"] + "axo_branches")
 
-=======
-                if self.config["save_branches"]: # save invariant mass distributions
-                    for key, branch in branch_save_dict.items():
-                        dak.to_parquet(branch, f"branches/branches_{key}.parquet")
->>>>>>> 02c2bdf1
         
         if self.config["module"] == "efficiency":
             # This module that makes uses the orthogonal method to study trigger efficiencies 
