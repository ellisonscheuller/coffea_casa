###################################################################################################
#   axo_studies.py                                                                                #
#   Description: process axo-triggered events and save relevant observables in histograms         #
#   Authors: Noah Zipper, Jannicke Pearkes, Ada Collins, Elliott Kauffman, Natalie Bruhwiler,     #
#            Sabrina Giorgetti                                                                    #
###################################################################################################

###################################################################################################
# IMPORTS

# library imports
import awkward as ak
from collections import defaultdict
import dask
from dask.distributed import Client
import dask_awkward as dak
import datetime
import dill
import hist
import hist.dask as hda
import json
import numpy as np
import time
import vector
vector.register_awkward()
import yaml

# coffea imports
from coffea.nanoevents.methods import vector
from coffea.nanoevents import NanoEventsFactory, NanoAODSchema
import coffea.processor as processor
from coffea.dataset_tools import (
    apply_to_fileset,
    max_chunks,
    preprocess,
)

from ScoutingNanoAODSchema import ScoutingNanoAODSchema
NanoAODSchema.warn_missing_crossrefs = False




# ###################################################################################################
# # HELPER FUNCTIONS FOR PROCESSOR
def find_diobjects(events_obj_coll, reconstruction_level):
    
    objs_dict = {
        "pt": events_obj_coll.pt,
        "eta": events_obj_coll.eta,
        "phi": events_obj_coll.phi,
    }
    
    # set up four-vectors based on what kind of object we are dealing with
    if reconstruction_level=="l1":
        objs = dak.zip(
            {
                "pt": events_obj_coll.pt,
                "eta": events_obj_coll.eta,
                "phi": events_obj_coll.phi,
                "mass": dak.zeros_like(events_obj_coll.pt),
            },
            with_name="PtEtaPhiMLorentzVector",
            behavior=vector.behavior,
        )
    elif reconstruction_level=="scouting":
        try:
            objs = dak.zip(
                {
                    "pt": events_obj_coll.pt,
                    "eta": events_obj_coll.eta,
                    "phi": events_obj_coll.phi,
                    "mass": events_obj_coll.mass,
                },
                with_name="PtEtaPhiMLorentzVector",
                behavior=vector.behavior,
            )
        except:
            objs = dak.zip(
                {
                    "pt": events_obj_coll.pt,
                    "eta": events_obj_coll.eta,
                    "phi": events_obj_coll.phi,
                    "mass": events_obj_coll.m,
                },
                with_name="PtEtaPhiMLorentzVector",
                behavior=vector.behavior,
            )
    else:
        objs = dak.zip({ 
            k: getattr(events_obj_coll, k) for k in ["x", "y", "z", "t"] }, 
            with_name="LorentzVector", 
            behavior=events_obj_coll.behavior, 
        )
        
    # get combinations
    diObjs = dak.combinations(objs, 2, fields=["obj1", "obj2"])
    diObj = dak.zip(
        {
            "p4": diObjs.obj1+diObjs.obj2,
        },
    )
    
    # get other characteristics
    diObj["obj1_pt"] = diObjs.obj1.pt
    diObj["obj2_pt"] = diObjs.obj2.pt
    diObj["obj1_eta"] = diObjs.obj1.eta
    diObj["obj2_eta"] = diObjs.obj2.eta
    diObj["obj1_phi"] = diObjs.obj1.phi
    diObj["obj2_phi"] = diObjs.obj2.phi
    diObj["pt"] = (diObjs.obj1+diObjs.obj2).pt
    diObj["eta"] = (diObjs.obj1+diObjs.obj2).eta
    diObj["phi"] = (diObjs.obj1+diObjs.obj2).phi
    diObj["mass"] = (diObjs.obj1+diObjs.obj2).mass
        
    return diObj

def create_hist_1d(
    hist_dict, dataset_axis, trigger_axis, observable_axis, hist_name, object_axis=None 
):
    """Creates a 1D histogram and adds it to the provided histogram dictionary."""

    if object_axis==None:
        h = hda.hist.Hist(dataset_axis, trigger_axis, observable_axis, storage="weight", label="nEvents")
    else:
        h = hda.hist.Hist(dataset_axis, trigger_axis, object_axis, observable_axis, storage="weight", label="nEvents")
        
    hist_dict[f'{hist_name}'] = h
    
    return hist_dict

def fill_hist_1d(
    hist_dict, hist_name, dataset, observable, trigger_path, observable_name, object_name=None
):
    """Fills a 1D histogram and adds it to the provided histogram dictionary."""
    
    kwargs = {
        observable_name: observable,
        "dataset": dataset,
        "trigger": trigger_path
    }
    
    if object_name!=None:
        kwargs["object"] = object_name
    
    hist_dict[f'{hist_name}'].fill(**kwargs)
    
    return hist_dict

def create_hist_2d(
    hist_dict, dataset_axis, trigger_axis, observable1_axis, observable2_axis, hist_name, object_axis = None 
):
    """Creates a 2D histogram and adds it to the provided histogram dictionary."""
    if object_axis==None:
        h = hda.hist.Hist(dataset_axis, trigger_axis, observable1_axis, observable2_axis, storage="weight", label="nEvents")
    else:
        h = hda.hist.Hist(dataset_axis, trigger_axis, object_axis, observable1_axis, observable2_axis, storage="weight", label="nEvents")
        
    hist_dict[f'{hist_name}'] = h
    
    return hist_dict

def fill_hist_2d(
    hist_dict, hist_name, dataset, observable1, observable2, trigger_path, observable1_name, observable2_name, object_name = None
):
    """Fills a 2D histogram and adds it to the provided histogram dictionary."""  
    kwargs = {
        observable1_name: observable1,
        observable2_name: observable2,
        "dataset": dataset,
        "trigger": trigger_path
    }
    
    if object_name!=None:
        kwargs["object"] = object_name
    
    hist_dict[f'{hist_name}'].fill(**kwargs)
    
    return hist_dict

def load_config(config_path="config.yaml"):
    """Loads YAML configuration."""
    with open(config_path, 'r') as f:
        return yaml.safe_load(f)

def load_dataset(json_filename, dataset_name, n_files):
    """Loads JSON dataset and filters files based on n_files limit."""
    with open(json_filename, 'r') as f:
        dataset = json.load(f)
    
    if n_files == -1:
        return {dataset_name: {'files': dataset[dataset_name]['files']}}

    # Use dictionary slicing for efficiency
    return {dataset_name: {'files': dict(list(dataset[dataset_name]['files'].items())[:n_files])}}

def preprocess_dataset(dataset, config):
    """Handles preprocessing of dataset."""
    tstart = time.time()
    
    if config["do_preprocessing"]:
        dataset_runnable, dataset_updated = preprocess(
            dataset,
            align_clusters=False,
            step_size=config["coffea_step_size"],
            files_per_batch=config["coffea_files_per_batch"],
            skip_bad_files=True,
            save_form=False,
        )
        with open('preprocessed.json', 'w') as f:
            json.dump((dataset_runnable, dataset_updated), f)
        print("Saved preprocessed filelist as preprocessed.json")
    else:
        with open('preprocessed.json', 'r') as f:
            print("Loading preprocessed filelist from preprocessed.json")
            dataset_runnable, dataset_updated = json.load(f)

    print(f'{time.time() - tstart:.1f}s to pre-process')
    return dataset_runnable

def process_histograms(dataset_runnable, config):
    """Runs the Dask-based histogram processing."""
    tstart = time.time()

    to_compute = apply_to_fileset(
        MakeAXOHists(
            trigger_paths=config["triggers"],
            objects=config["objects"],
            #hists_to_process=hist_selection,
            #branches_to_save=config["branch_selection"],
            has_scores=config["has_scores"], 
            axo_version=config["axo_version"],
            config=config
        ),
        max_chunks(dataset_runnable, config["coffea_max_chunks"]),
        schemaclass=ScoutingNanoAODSchema,
        uproot_options={"allow_read_errors_with_report": (OSError, TypeError, KeyError)}
    )

    if config["visualize_task_graph"]:
        dask.optimize(to_compute)
        dask.visualize(to_compute, filename=f"dask_coffea_graph_{datetime.date.today().strftime('%Y%m%d')}", format="pdf")

    (hist_result,) = dask.compute(to_compute)
    print(f'{time.time() - tstart:.1f}s to process')

    return hist_result[0]

def save_histogram(hist_result, dataset_name):
    """Saves the histogram to a pickle file."""
    filename = f'hist_result_{dataset_name}_{datetime.date.today().strftime("%Y%m%d")}.pkl'
    with open(filename, 'wb') as f:
        dill.dump(hist_result, f)
    print(f"Histogram saved as {filename}")

def get_anomaly_score_hist_values(has_scores,axo_version, events_trig):
    assert has_scores, "Error, dataset does not have axol1tl scores"
    if axo_version == "v4":
        hist_values = events_trig.axol1tl.score_v4
    elif axo_version == "v3":
        hist_values = events_trig.axol1tl.score_v3
    return hist_values

def get_per_event_hist_values(reconstruction_level, histogram, events_trig):
    """Retrieve histogram values based on reconstruction level and histogram type. Uses a dictionary lookup with lambda functions to avoid unnecessary computations."""
    level_map = {
        "l1": {
            "ht": lambda: dak.flatten(events_trig.L1EtSum.pt[(events_trig.L1EtSum.etSumType == 1) & (events_trig.L1EtSum.bx == 0)]),
            "met": lambda: dak.flatten(events_trig.L1EtSum.pt[(events_trig.L1EtSum.etSumType == 2) & (events_trig.L1EtSum.bx == 0)]),
            "mult": lambda: (
                dak.num(events_trig.L1Jet.bx[events_trig.L1Jet.bx == 0]) +
                dak.num(events_trig.L1Mu.bx[events_trig.L1Mu.bx == 0]) +
                dak.num(events_trig.L1EG.bx[events_trig.L1EG.bx == 0])
            ),
            "pt": lambda: (
                dak.sum(events_trig.L1Jet.pt[events_trig.L1Jet.bx == 0], axis=1) +
                dak.sum(events_trig.L1Mu.pt[events_trig.L1Mu.bx == 0], axis=1) +
                dak.sum(events_trig.L1EG.pt[events_trig.L1EG.bx == 0], axis=1)
            ),
        },
        "scouting": {
            "ht": lambda: dak.sum(events_trig.ScoutingPFJet.pt, axis=1),
            "met": lambda: events_trig.ScoutingMET.pt,
            "mult": lambda: (
                dak.num(events_trig.ScoutingPFJet) +
                dak.num(events_trig.ScoutingElectron) +
                dak.num(events_trig.ScoutingPhoton) +
                dak.num(events_trig.ScoutingMuonNoVtx)
            ),
            "pt": lambda: (
                dak.sum(events_trig.ScoutingPFJet.pt, axis=1) +
                dak.sum(events_trig.ScoutingElectron.pt, axis=1) +
                dak.sum(events_trig.ScoutingPhoton.pt, axis=1) +
                dak.sum(events_trig.ScoutingMuonNoVtx.pt, axis=1)
            ),
        },
        "full_reco": {
            "ht": lambda: dak.sum(events_trig.Jet.pt, axis=1),
            "met": lambda: events_trig.MET.pt,
            "mult": lambda: (
                dak.num(events_trig.Jet) +
                dak.num(events_trig.Electron) +
                dak.num(events_trig.Photon) +
                dak.num(events_trig.Muon)
            ),
            "pt": lambda: (
                dak.sum(events_trig.Jet.pt, axis=1) +
                dak.sum(events_trig.Electron.pt, axis=1) +
                dak.sum(events_trig.Photon.pt, axis=1) +
                dak.sum(events_trig.Muon.pt, axis=1)
            ),
        },
    }
    
    return level_map.get(reconstruction_level, {}).get(histogram, None)()

def get_per_object_type_hist_values(objects, histogram):
    """Retrieve histogram values based on reconstruction level and histogram type. Uses a dictionary lookup with lambda functions to avoid unnecessary computations."""
    level_map = {
        "ht": lambda: dak.sum(objects.pt,axis=1),
        "mult": lambda: dak.num(objects),
        "pt": lambda:  dak.flatten(objects.pt),
        "eta": lambda:  dak.flatten(objects.eta),
        "phi": lambda: dak.flatten(objects.phi),
    }
    return level_map.get(histogram, {})()

def get_per_object_hist_values(objects, i, histogram):
    """Retrieve histogram values based on reconstruction level and histogram type. Uses a dictionary lookup with lambda functions to avoid unnecessary computations."""
    level_map = {
        "pt": lambda:  dak.flatten(objects.pt[:,i:i+1]),
        "eta": lambda:  dak.flatten(objects.eta[:,i:i+1]),
        "phi": lambda: dak.flatten(objects.phi[:,i:i+1]),
    }
    return level_map.get(histogram, {})()


def clean_objects(objects, cuts,reconstruction_level=None):

    if reconstruction_level == "l1":
        objects = objects[objects.bx==0] # filter for bunch crossing == 0 

    for cut, values in cuts.items():
        mask = None
        if values:
            if isinstance(values,list): # high and low values gives 
                mask = (getattr(br,"pt") > cut) & (getattr(br,"pt") < cut)
            else:
                if cut == "eta":
                    mask = (dak.abs(getattr(br,"eta")) <= cut)
                elif cut == "phi":
                    mask = (getattr(br,"phi") <= cut)
        if mask:
            objects = objects[mask]
            
    return objects

def run_the_megaloop(self,events_trig,hist_dict,branch_save_dict,dataset,trigger_path):

        for histogram_group, histograms in self.config["histograms_1d"].items():
            print("Histogram group: ", histogram_group)
            
            if histogram_group == "per_event": # score hists with scalars
                for histogram in histograms:
                    print("Histogram type: ",histogram)
                    if histogram == "anomaly_score":
                        hist_values = get_anomaly_score_hist_values(self.has_scores, self.axo_version, events_trig)
                        fill_hist_1d(hist_dict, histogram, dataset, hist_values, trigger_path, histogram)
                    else: 
                        for reconstruction_level in self.config["objects"]:
                            print("Reconstruction level: ",reconstruction_level)
                            hist_values = get_per_event_hist_values(reconstruction_level, histogram, events_trig)
                            fill_hist_1d(hist_dict, reconstruction_level+"_"+histogram, dataset, hist_values, trigger_path, histogram)
                            
            if histogram_group == "per_object_type" or histogram_group == "per_object":
                for reconstruction_level, object_types in self.config["objects"].items(): 
                    for object_type in object_types:
                        print("Object type:",object_type)
                        objects = getattr(events_trig, object_type)
                        
                        # Apply object level cleaning
                        objects = clean_objects(objects, self.config["object_cleaning"],reconstruction_level)
                        for histogram in histograms:
                            print("Histogram type: ",histogram)
                            
                            if histogram_group == "per_object_type":  
                                hist_values = get_per_object_type_hist_values(objects, histogram)  
                                fill_hist_1d(hist_dict, object_type+"_"+histogram, dataset, hist_values, trigger_path, histogram)
    
                            if histogram_group == "per_object": 
                                for i in range(self.config["objects_max_i"][object_type]):
                                    hist_values = get_per_object_hist_values(objects, i, histogram)
                                    fill_hist_1d(hist_dict, object_type+"_"+str(i)+"_"+histogram, dataset, hist_values, trigger_path, histogram)
            elif histogram_group == "per_diobject_pair": 
                for reconstruction_level, pairings in self.config["diobject_pairings"].items():
                    for pairing in pairings:
                        print("Pairing:",pairing)
                        object_type_1 = pairing[0]
                        object_type_2 = pairing[1]
                        if object_type_1 == object_type_2: # same object
                            objects = getattr(events_trig, object_type_1)
                            objects = clean_objects(objects, self.config["object_cleaning"])
                            di_objects = find_diobjects(objects[:,0:2], reconstruction_level)
                        else:
                            print("Error: Not implemented yet") # TODO: Make function for diobjects work for cases with two different object types
                            objects_1 = getattr(events_trig, object_type_1)
                            objects_1 = clean_objects(objects_1, self.config["object_cleaning"])
                            objects_2 = getattr(events_trig, object_type_2)
                            objects_2 = clean_objects(objects_2, self.config["object_cleaning"])
                            di_objects = find_diobjects(objects_1[:,0:1],objects_2[:,0:1], reconstruction_level)
                        for histogram in histograms:
                            print("Histogram type: ",histogram)
                            hist_values = dak.flatten(di_objects[histogram])#get_per_object_type_hist_values(di_objects, histogram)
                            fill_hist_1d(hist_dict, f"{object_type_1}_{object_type_2}_{histogram}", dataset, hist_values, trigger_path, histogram)
                            if self.config["save_branches"]:
                                branch_save_dict[f"{object_type_1}_{object_type_2}_{histogram}"] = hist_values
        return hist_dict, branch_save_dict
       
def initialize_hist_dict(self,hist_dict):
    # Axis mapping 
    axis_map = {
        'anomaly_score': self.score_axis,
        'ht': self.ht_axis,
        'met': self.met_axis,
        'mult': self.mult_axis,
        'pt': self.pt_axis,
        'object': self.object_axis,
        'eta': self.eta_axis,
        'phi': self.phi_axis,
        'minv_log': self.minv_axis_log,
        'minv_low': self.minv_axis_low,
        'minv_mid': self.minv_axis_mid,
        'mass': self.mass_axis
    }
    for histogram_group, histograms in self.config["histograms_1d"].items():  # Process each histogram according to its group
        for histogram in histograms: # Variables to plot
            if histogram == "anomaly_score": # Score doesn't depend on reco level
                hist_name = f"{histogram}"  
                hist_dict = create_hist_1d(hist_dict, self.dataset_axis, self.trigger_axis, axis_map[histogram], hist_name=hist_name) 
                continue
            for reconstruction_level in self.config["objects"]: # Reco level
                if histogram_group == "per_event" and histogram != "anomaly_score": # Per event ---
                    hist_name = f"{reconstruction_level}_{histogram}"
                    hist_dict = create_hist_1d(hist_dict, self.dataset_axis, self.trigger_axis, axis_map[histogram], hist_name=hist_name) 
                elif histogram_group == "per_object_type": # Per object type ---
                    for obj in self.config["objects"][reconstruction_level]:
                        hist_name = f"{obj}_{histogram}"
                        hist_dict = create_hist_1d(hist_dict, self.dataset_axis, self.trigger_axis, axis_map[histogram], hist_name=hist_name)
                elif histogram_group == "per_object": # Per pt ordered object ---
                    for obj in self.config["objects"][reconstruction_level]:
                        for i in range(self.config["objects_max_i"][obj]):
                            hist_name = f"{obj}_{i}_{histogram}"
                            hist_dict = create_hist_1d(hist_dict, self.dataset_axis, self.trigger_axis, axis_map[histogram], hist_name=hist_name)
            if histogram_group == "per_diobject_pair":  # Di-object pairs ---
                for reconstruction_level in self.config["diobject_pairings"]:
                    for pairing in self.config["diobject_pairings"][reconstruction_level]:
                        obj_1, obj_2 = pairing[0],pairing[1]
                        hist_name = f"{obj_1}_{obj_2}_{histogram}"
                        hist_dict = create_hist_1d(hist_dict, self.dataset_axis, self.trigger_axis, axis_map[histogram], hist_name=hist_name)
    return hist_dict

# ###################################################################################################
# # DEFINE COFFEA PROCESSOR
class MakeAXOHists (processor.ProcessorABC):
    def __init__(
        self, 
        trigger_paths=[],
        objects=[],
        # hists_to_process={
        #     "1d_scalar": [],
        #     "2d_scalar": [],
        #     "1d_object": [],
        #     "2d_object": [],
        #     "1d_diobject": [],
        #     "2d_diobject": [],
        #     "dimuon": [],
        # },
        # branches_to_save={
        #     "dimuon": [],
        # },
        has_scores=True,
        axo_version="v4",
        thresholds=None, 
        object_dict=None,
        config=None
    ):


        self.trigger_paths = trigger_paths
        self.objects = objects
        self.has_scores = has_scores
        #self.hists_to_process = hists_to_process
        #self.branches_to_save = branches_to_save
        self.axo_version = axo_version
        self.config = config
        
        # Define axes for histograms
        # String based axes
        self.dataset_axis = hist.axis.StrCategory(
            [], growth=True, name="dataset", label="Primary dataset"
        )
        self.trigger_axis = hist.axis.StrCategory(
            [], growth=True, name="trigger", label="Trigger"
        )
        self.object_axis = hist.axis.StrCategory(
            [], growth=True, name="object", label="Object"
        )
        # Regular axes
        self.score_axis = hist.axis.Regular(
            600, 0, 600, name="anomaly_score", label='Anomaly Score'
        )
        self.mult_axis = hist.axis.Regular(
            200, 0, 201, name="mult", label=r'$N_{obj}$'
        )
        self.pt_axis = hist.axis.Regular(
            500, 0, 5000, name="pt", label=r"$p_{T}$ [GeV]"
        )
        self.eta_axis = hist.axis.Regular(
            150, -5, 5, name="eta", label=r"$\eta$"
        )
        self.phi_axis = hist.axis.Regular(
            30, -4, 4, name="phi", label=r"$\phi$"
        )
        self.met_axis = hist.axis.Regular(
            250, 0, 2500, name="met", label=r"$p^{miss}_{T} [GeV]$"
        )
        self.ht_axis = hist.axis.Regular(
            200, 0, 4000, name="ht", label=r"$H_{T}$ [GeV]"
        )
        self.mass_axis = hist.axis.Regular(
            1000, 0, 3000, name="mass", label=r"$m_{obj_{1},obj_{2}}$ [GeV]"
        )
        self.minv_axis_log = hist.axis.Regular(
            1000, 0.01, 3000, name="minv_log", label=r"$m_{obj_{1},obj_{2}}$ [GeV]", 
            transform=hist.axis.transform.log
        )
        self.minv_axis_low = hist.axis.Regular(
            500, 0, 5, name="minv_low", label=r"$m_{obj_{1},obj_{2}}$ [GeV]"
        )
        self.minv_axis_mid = hist.axis.Regular(
            500, 50, 150, name="minv_mid", label=r"$m_{obj_{1},obj_{2}}$ [GeV]"
        )
        
    def process(self, events):
        dataset = events.metadata['dataset']
        cutflow = defaultdict(int)
        cutflow['start'] = dak.num(events.event, axis=0)
        hist_dict = {}
        branch_save_dict = {}
               
        # Check that the objects you want to run on match the available fields in the data
<<<<<<< HEAD
        for object_type in self.config["objects"]:
            print(object_type)
            for my_object in self.config["objects"][object_type]:
                print(my_object)
=======
        for object_type in self.objects:
            for my_object in self.objects[object_type]:
>>>>>>> ca575f5e
                assert my_object in events.fields, f"Error: {my_object} not in available fields: {events.fields}" 
                
        # Check that the triggers you have requested are available in the data
        print("Trigger paths:",self.trigger_paths)
        for trigger in self.trigger_paths:
            print("Trigger",trigger)
            if trigger[0:3] == "DST":
<<<<<<< HEAD
=======
                print(events.DST.fields)
>>>>>>> ca575f5e
                assert trigger[4:] in events.DST.fields, f"Error: {trigger[4:]} not in available DST paths: {events.DST.fields}"
            if trigger[0:3] == "HLT":
                assert trigger[4:] in events.HLT.fields, f"Error: {trigger[4:]} not in available HLT paths: {events.HLT.fields}"
            if trigger[0:2] == "L1":
<<<<<<< HEAD
                assert trigger[3:] in events.L1.fields, f"Error: {trigger[3:]} not in available L1 paths: {events.L1.fields}"
=======
                assert trigger[2:] in events.L1.fields, f"Error: {trigger[3:]} not in available L1 paths: {events.L1.fields}"
>>>>>>> ca575f5e



        # Initialze histograms that will be filled for each trigger
        hist_dict = initialize_hist_dict(self,hist_dict)
        print("hist_dict initialized:",hist_dict)
       
        # Trigger requirement
        if self.config["module"] == "default": 
            assert ("test" in self.config["dataset_name"]) or ("10" in self.config["dataset_name"], "Error: cannot run default behaviour on entire dataset, stay below 10% e.g. 2024I_10")
            for trigger_path in self.trigger_paths: # loop over trigger paths
                events_trig = None
                    
                # select events for current trigger
                if trigger_path == "all_available_triggers":
                    print("all_available_triggers")
                    events_trig = events
                else:
                    print(trigger_path)
                    trig_br = getattr(events,trigger_path.split('_')[0])
                    trig_path = '_'.join(trigger_path.split('_')[1:])
                    events_trig = events[getattr(trig_br,trig_path)] # select events passing trigger  
    
                # save cutflow information
                cutflow[trigger_path] = dak.num(events_trig.event, axis=0)
    
                hist_dict, branch_save_dict = run_the_megaloop(self, events_trig, hist_dict, branch_save_dict,dataset,trigger_path)
                                            
                if self.config["save_branches"]: 
                    for key, branch in branch_save_dict.items():
                        dak.to_parquet(branch, f"branches/branches_{key}.parquet")
        
        if self.config["module"] == "efficiency":
            new_trigger_paths = []
        
            # Also save events that are triggered by both the trigger of interest and zerobias
            events_ortho=None
            ortho_trig = self.config["orthogonal_trigger"]
            #print("Orthogonal trigger name:",ortho_trig)
            ortho_trig_br = getattr(events,ortho_trig.split('_')[0])
            ortho_trig_path = '_'.join(ortho_trig.split('_')[1:])
            events_ortho = events[getattr(ortho_trig_br,ortho_trig_path)] # select out events passing the orthogonal trigger  
            #print("All events: ",dak.num(events.event, axis=0).compute())
            #print("Ortho events: ",(dak.num(events_ortho.event, axis=0).compute()))
            cutflow[ortho_trig] = dak.num(events_ortho.event, axis=0)
            hist_dict, branch_save_dict = run_the_megaloop(self, events_ortho, hist_dict, branch_save_dict,dataset,ortho_trig)

            
            for trigger_path in self.trigger_paths: # loop over trigger paths
                    print(trigger_path)
                    events_trig = None
                        
                    # select events for current trigger
                    if trigger_path == "all_available_triggers":
                        print("all_available_triggers")
                        events_trig = events_ortho
                    else:
                        trig_br = getattr(events_ortho,trigger_path.split('_')[0])
                        trig_path = '_'.join(trigger_path.split('_')[1:])
                        events_trig = events_ortho[getattr(trig_br,trig_path)] # select events passing trigger 

                    #print("Trigger: ", dak.num(events_trig.event, axis=0).compute())
                
                    new_trigger_path = f"{ortho_trig}_{trigger_path}"
                    print(new_trigger_path)
                    new_trigger_paths += [new_trigger_path]
        
                    # save cutflow information
                    cutflow[new_trigger_path] = dak.num(events_trig.event, axis=0)
                          
                    hist_dict, branch_save_dict = run_the_megaloop(self, events_trig, hist_dict, branch_save_dict,dataset,new_trigger_path)
            self.trigger_paths += new_trigger_paths 
            if ortho_trig not in self.trigger_paths:
                self.trigger_paths += [ortho_trig]
            
            
        return_dict = {}
        
        return_dict['cutflow'] = [{i:cutflow[i].compute()} for i in cutflow]#.compute()
        return_dict['hists'] = hist_dict
        return_dict['trigger'] = self.trigger_paths if len(self.trigger_paths)>0 else None
                
        return return_dict

    def postprocess(self, accumulator):
        return accumulator


###################################################################################################
# DEFINE MAIN FUNCTION

def main():
    """Main script execution."""
    client = Client("tls://localhost:8786")
    client.upload_file("./ScoutingNanoAODSchema.py");

    config = load_config()  

    dataset_skimmed = load_dataset(config["json_filename"], config["dataset_name"], config["n_files"])
    
    print(f"Processing {len(dataset_skimmed[config['dataset_name']]['files'])} files")
    dataset_runnable = preprocess_dataset(dataset_skimmed, config)
    hist_result = process_histograms(dataset_runnable, config)
    print(hist_result)

    if config["save_hists"]:
        save_histogram(hist_result, config["dataset_name"])

    print("Finished")
  
    
###################################################################################################
# RUN SCRIPT
if __name__=="__main__":
    main()<|MERGE_RESOLUTION|>--- conflicted
+++ resolved
@@ -549,15 +549,8 @@
         branch_save_dict = {}
                
         # Check that the objects you want to run on match the available fields in the data
-<<<<<<< HEAD
         for object_type in self.config["objects"]:
-            print(object_type)
             for my_object in self.config["objects"][object_type]:
-                print(my_object)
-=======
-        for object_type in self.objects:
-            for my_object in self.objects[object_type]:
->>>>>>> ca575f5e
                 assert my_object in events.fields, f"Error: {my_object} not in available fields: {events.fields}" 
                 
         # Check that the triggers you have requested are available in the data
@@ -565,19 +558,12 @@
         for trigger in self.trigger_paths:
             print("Trigger",trigger)
             if trigger[0:3] == "DST":
-<<<<<<< HEAD
-=======
-                print(events.DST.fields)
->>>>>>> ca575f5e
                 assert trigger[4:] in events.DST.fields, f"Error: {trigger[4:]} not in available DST paths: {events.DST.fields}"
             if trigger[0:3] == "HLT":
                 assert trigger[4:] in events.HLT.fields, f"Error: {trigger[4:]} not in available HLT paths: {events.HLT.fields}"
             if trigger[0:2] == "L1":
-<<<<<<< HEAD
                 assert trigger[3:] in events.L1.fields, f"Error: {trigger[3:]} not in available L1 paths: {events.L1.fields}"
-=======
-                assert trigger[2:] in events.L1.fields, f"Error: {trigger[3:]} not in available L1 paths: {events.L1.fields}"
->>>>>>> ca575f5e
+
 
 
 
