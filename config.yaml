---
# Data configurations --------------------------------------
json_filename: "file_list.json"  # name of json file containing root file paths
dataset_name: "2024I"            # name of key within json containing dataset
has_scores: True                          # whether the files contain axo anomaly score branches
axo_version: "v4"                               # which axo version to use for score hists

# Coffea configurations  --------------------------------------
n_files: -1                             # number of files to process (-1 for all)
coffea_step_size: 200_000                 # step size for coffea processor
coffea_files_per_batch: 1                 # files per batch for coffea processor
coffea_max_chunks: 300000                 # maximum number of chunks to process
do_preprocessing: True                  # create a preprocessing json file
preprocessing_file: "preprocessed.json"
visualize_task_graph: False               # save task graph as pdf (only use when processing 1 or 2 files)
save_hists: True                          # save histograms using pickle
save_branches: False                       # save branches to parquet file
branch_writing_path: "root://eosuser.cern.ch://eos/user/"  # where to save output parquet files, if enabled


# Object configurations ----------------------------------
# Which objects to process
objects: 
    l1:
    - "L1Jet"
    - "L1EG"
    - "L1Mu"
    # scouting:
    # - "ScoutingPFJet"
    # - "ScoutingElectron"
    # - "ScoutingMuonNoVtx"
    # - "ScoutingMuonVtx"
    # - "ScoutingPhoton"
    # full_reco: # only works on non-scouting datasets
    # - "Jet"
    # - "Electron"
    # - "Muon"

diobject_pairings: # Which invariant mass pairs to consider
    l1:
    - ["L1Jet","L1Jet"]
    # - ["L1EG","L1EG"]
    # - ["L1Mu","L1Mu"]
    # - ["L1Jet","L1EG"]
    # - ["L1Jet","L1Mu"]
    
    scouting:
    - ["ScoutingPFJet","ScoutingPFJet"]
    - ["ScoutingElectron","ScoutingElectron"]
    - ["ScoutingMuonVtx","ScoutingMuonVtx"]
    - ["ScoutingElectron", "ScoutingMuonVtx"]
    - ["ScoutingPFJet", "ScoutingPhoton"]

    
# Histograms to make ---------------------------------------
histograms_1d:
    per_event: # histograms to make per event
    # - "anomaly_score"
    - "ht"
    - "met"
    # - "mult"
    # - "pt"
    # per_object_type: # histograms by object type, e.g. total L1 jet multiplicity & pT of all L1 jets in event
    # - "ht"
    # - "mult"
    # - "pt"
    # - "eta"
    # - "phi"
    # per_object: # histograms by object type, pt ordered, e.g. pT of leading and subleading jets
    # - "pt"
    # - "eta"
    # - "phi"
    # per_diobject_pair:
    # - "mass"
    # - "pt"
    # - "eta"
    # - "phi"
    # - "deltaR"
    

histograms_2d: 
# mostly implemented: cannot produce histograms mixed between `per_object`/`per_object_type` and `per_diobject_pair`
# for per_diobject_pair histograms, can only plot against other per_diobject_pair histograms or anomaly_score

    # anomaly score vs diobject mass
    # - x_category: "per_event"
    #   x_var: "anomaly_score"
    #   y_category: "per_diobject_pair"
    #   y_var: "mass"

    # anomaly score vs event ht
    # - x_category: "per_event"
    #   x_var: "anomaly_score"
    #   y_category: "per_event"
    #   y_var: "ht"

    # anomaly score vs event MET
    # - x_category: "per_event"
    #   x_var: "anomaly_score"
    #   y_category: "per_event"
    #   y_var: "met"

    # anomaly score vs event mult
    # - x_category: "per_event"
    #   x_var: "anomaly_score"
    #   y_category: "per_event"
    #   y_var: "mult"

    # anomaly score vs object mult
    # - x_category: "per_event"
    #   x_var: "anomaly_score"
    #   y_category: "per_object_type"
    #   y_var: "mult"

    # anomaly score vs object pt
    # - x_category: "per_event"
    #   x_var: "anomaly_score"
    #   y_category: "per_object_type"
    #   y_var: "pt"

    # anomaly score vs per-object pt
    # - x_category: "per_event"
    #   x_var: "anomaly_score"
    #   y_category: "per_object"
    #   y_var: "pt"

    # object multiplicity vs object multiplicity
    # - x_category: "per_object_type"
    #   x_var: "mult"
    #   y_category: "per_object_type"
    #   y_var: "mult"

<<<<<<< HEAD
=======
      
# histograms_2d: # 
#     - ["anomaly_score","ht"]
#     - ["anomaly_score","met"]
#     - ["anomaly_score",["diobject","m"]]


>>>>>>> e7b8319b
objects_max_i:  # number of objects to plot for pt ordered object plotting
    "ScoutingPFJet" : 4
    "ScoutingElectron": 4
    "ScoutingMuonNoVtx": 4
    "ScoutingMuonVtx": 4
    "ScoutingPhoton": 4
    "L1Jet": 10
    "L1EG": 4
    "L1Mu": 4
    "Jet": 4
    "Electron": 4
    "Muon": 4

    
# Which triggers to save (comment out unwanted or add) -----------------------
triggers:
    # - 'all_available_triggers'
    # - 'all_l1_triggers'
    # - 'DST_PFScouting_AXOVLoose'
    # - 'DST_PFScouting_AXOLoose' 
    - 'DST_PFScouting_AXONominal'
    # - 'DST_PFScouting_AXOTight'
    # - 'DST_PFScouting_AXOVTight'
    # - 'DST_PFScouting_CICADAVLoose'
    # - 'DST_PFScouting_CICADALoose'
    # - 'DST_PFScouting_CICADAMedium'
    # - 'DST_PFScouting_CICADATight'
    # - 'DST_PFScouting_CICADAVTight'
    - 'DST_PFScouting_DoubleMuon'
    - 'DST_PFScouting_JetHT'
    # - 'DST_PFScouting_ZeroBias'

orthogonal_trigger: 'DST_PFScouting_ZeroBias' # for efficiency studies

# Object cleaning requirements -------------------------------------
object_cleaning:
    "ScoutingPFJet": # https://cms-hlt-scouting.docs.cern.ch/PathsRecoContent/EventContent/
        pt: [20.0, null] # GeV
        eta: [-2.4, 2.4]
    "ScoutingElectron": # 
        pt: [5.0, null] # GeV
        eta: [-1.44, 1.44]
    "ScoutingMuonNoVtx": # 
        pt: [3.0, null] # GeV
        eta: [-10, 10]
    "ScoutingMuonVtx": # 
        pt: [3.0, null] # GeV
        eta: [-10, 10]
    "ScoutingPhoton": # 
        pt: [5.0, null] # GeV
        eta: [-1.44, 1.44]
    "L1Jet": # https://twiki.cern.ch/twiki/bin/view/CMSPublic/L1TJetsEtSum2023
        pt: [0.1, null] # GeV
        eta: [-5, 5]
    "L1EG": # https://twiki.cern.ch/twiki/bin/viewauth/CMSPublic/EgTau2023Performance
        pt: [0.1, null] # GeV
        eta: [-2.5, 2.5]
    "L1Mu":
        pt: [0.1, null] # GeV
        eta: [-2.4, 2.4] # https://twiki.cern.ch/twiki/bin/view/CMSPublic/Level1MuonTriggerPerformance2023
    "Jet":
        pt: [30.0, null] # GeV
        eta: [-10, 10]
    "Muon":
        pt: [3.0, null] # GeV
        eta: [-10, 10]
    "Electron":
        pt: [5.0, null] # GeV
        eta: [-10, 10] 


# Module to run -------------------------------------------
# module: "default"
module: "efficiency"
# module: "purity" 
# module: "pileup" # TODO: implement

# # Object labeling dictionary -------------------------------------------
# object_label:
#     "ScoutingPFJet": "j"
#     "ScoutingElectron": "e"
#     "ScoutingMuonNoVtx": ""\mu""
#     "ScoutingMuonVtx": ""\mu"" 
#     "ScoutingPhoton": ""\gamma""
#     "L1Jet": "j"
#     "L1EGamma": "EG"
#     "L1Mu": ""L1\mu""

# AXOL1TL Thresholds -------------------------------------------
axo_thresholds:
- version: "v3"
  path: "config/axo_thresholds_v3.csv"
- version: "v4"
  path: "config/axo_thresholds_v4.csv"



<|MERGE_RESOLUTION|>--- conflicted
+++ resolved
@@ -130,16 +130,6 @@
     #   y_category: "per_object_type"
     #   y_var: "mult"
 
-<<<<<<< HEAD
-=======
-      
-# histograms_2d: # 
-#     - ["anomaly_score","ht"]
-#     - ["anomaly_score","met"]
-#     - ["anomaly_score",["diobject","m"]]
-
-
->>>>>>> e7b8319b
 objects_max_i:  # number of objects to plot for pt ordered object plotting
     "ScoutingPFJet" : 4
     "ScoutingElectron": 4
