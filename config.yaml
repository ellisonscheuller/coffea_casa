--- conflicted
+++ resolved
@@ -2,18 +2,10 @@
 # Data configurations --------------------------------------
 json_filename: "filelist_AXO_CICADA_17Apr2025.json"  # name of json file containing root file paths
 dataset_name: "2024I"            # name of key within json containing dataset
-<<<<<<< HEAD
-has_scores: True                          # whether the files contain axo anomaly score branches
-axo_version: "v4_paper"                               # which axo version to use for score hists
-use_emulated_score: False       # whether to use emulated axo score instead of the DST paths
-#use_emulated_score: True        # whether to use emulated axo score instead of the DST paths
-
-=======
 has_scores: True                 # whether the files contain axo anomaly score branches
 axo_version: "v4"                # which axo version to use for score hists
 use_emulated_score: False        # whether to use emulated axo score instead of the DST paths
 is_l1nano: False                 # whether files are l1nano format (assumed scouting nano if False)
->>>>>>> 32c6223f
 
 # Coffea configurations  --------------------------------------
 n_files: -1                               # number of files to process (-1 for all)
@@ -67,12 +59,8 @@
 # Histograms to make ---------------------------------------
 histograms_1d:
     per_event: # histograms to make per event
-<<<<<<< HEAD
-    - "anomaly_score"
-=======
-    # - "axo_score"
-    # - "cicada_score"
->>>>>>> 32c6223f
+    - "axo_score"
+    - "cicada_score"
     - "ht"
     # - "met"
     #- "mult"
