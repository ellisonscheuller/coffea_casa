---
# Data configurations --------------------------------------
json_filename: "filelist_AXO_CICADA_17Apr2025.json"  # name of json file containing root file paths
dataset_name: "2024I"            # name of key within json containing dataset
has_scores: True                 # whether the files contain axo anomaly score branches
<<<<<<< HEAD
axo_version: "v4"                # which axo version to use when using emulated values
cicada_version: "2024"           # which cicada version to use when using emulated values
use_emulated_score: False        # whether to use emulated axo score instead of the DST paths
is_l1nano: False                 # whether files are l1nano format (assumed scouting nano if False)
=======
axo_version: "v4"                # which axo version to use for score hists
use_emulated_score: True        # whether to use emulated axo score instead of the DST paths
is_l1nano: True                 # whether files are l1nano format (assumed scouting nano if False)
>>>>>>> 79635341

# Coffea configurations  --------------------------------------
n_files: -1                               # number of files to process (-1 for all)
coffea_step_size: 200_000                 # step size for coffea processor
coffea_files_per_batch: 1                 # files per batch for coffea processor
coffea_max_chunks: 300000                 # maximum number of chunks to process
do_preprocessing: False #True                    # create a preprocessing json file
preprocessing_file: "preprocessed.json"
visualize_task_graph: False               # save task graph as pdf (only use when processing 1 or 2 files)
save_hists: True                          # save histograms using pickle
save_branches: False                      # save branches to parquet file
branch_writing_path: "root://eosuser.cern.ch://eos/user/"  # where to save output parquet files, if enabled


# Object configurations ----------------------------------
# Which objects to process
objects: 
    l1:
    - "L1Jet"
    - "L1EG"
    - "L1Mu"
    #scouting:
    # - "ScoutingPFJet"
    # - "ScoutingElectron"
    # - "ScoutingMuonNoVtx"
    # - "ScoutingMuonVtx"
    # - "ScoutingPhoton"
    # - "nScoutingPrimaryVertex"
    # full_reco: # only works on non-scouting datasets
    # - "Jet"
    # - "Electron"
    # - "Muon"

diobject_pairings: # Which invariant mass pairs to consider
    l1:
    - ["L1Jet","L1Jet"]
    # - ["L1EG","L1EG"]
    # - ["L1Mu","L1Mu"]
    # - ["L1Jet","L1EG"]
    # - ["L1Jet","L1Mu"]
    
    # scouting:
    # - ["ScoutingPFJet","ScoutingPFJet"]
    # - ["ScoutingElectron","ScoutingElectron"]
    # - ["ScoutingMuonVtx","ScoutingMuonVtx"]
    # - ["ScoutingElectron", "ScoutingMuonVtx"]
    # - ["ScoutingPFJet", "ScoutingPhoton"]


    
# Histograms to make ---------------------------------------
histograms_1d:
    per_event: # histograms to make per event
    - "axo_score"
<<<<<<< HEAD
    # - "cicada_score"
=======
    - "cicada_score"
>>>>>>> 79635341
    - "ht"
    - "met"
    #- "mult"
    # - "pt"
<<<<<<< HEAD
    per_object_type: # histograms by object type, e.g. total L1 jet multiplicity & pT of all L1 jets in event
    - "ht"
    - "mult"
    - "pt"
    - "eta"
    - "phi"
=======
    # per_object_type: # histograms by object type, e.g. total L1 jet multiplicity & pT of all L1 jets in event
    # # # - "ht"
    # - "mult"
    # - "pt"
    # - "eta"
    # - "phi"
>>>>>>> 79635341
    # per_object: # histograms by object type, pt ordered, e.g. pT of leading and subleading jets
    # - "pt"
    # - "eta"
    # - "phi"
    # per_diobject_pair:
    # - "mass"
    # - "pt"
    # - "eta"
    # - "phi"
    # - "deltaR"
    

histograms_2d: 
# mostly implemented: cannot produce histograms mixed between `per_object`/`per_object_type` and `per_diobject_pair`
# for per_diobject_pair histograms, can only plot against other per_diobject_pair histograms or axo_score

    # anomaly score vs diobject mass
    # - x_category: "per_event"
    #   x_var: "axo_score"
    #   y_category: "per_diobject_pair"
    #   y_var: "mass"

    # anomaly score vs event ht
    # - x_category: "per_event"
    #   x_var: "axo_score"
    #   y_category: "per_event"
    #   y_var: "ht"

    # anomaly score vs event MET
    # - x_category: "per_event"
    #   x_var: "axo_score"
    #   y_category: "per_event"
    #   y_var: "met"

    # anomaly score vs event mult
    # - x_category: "per_event"
    #   x_var: "axo_score"
    #   y_category: "per_event"
    #   y_var: "mult"

    # anomaly score vs object mult
    # - x_category: "per_event"
    #   x_var: "axo_score"
    #   y_category: "per_object_type"
    #   y_var: "mult"
      
    # - x_category: "per_event"
    #   x_var: "cicada_score"
    #   y_category: "per_object_type"
    #   y_var: "mult"

    # anomaly score vs object pt
    # - x_category: "per_event"
    #   x_var: "axo_score"
    #   y_category: "per_object_type"
    #   y_var: "pt"

    # anomaly score vs per-object pt
    # - x_category: "per_event"
    #   x_var: "axo_score"
    #   y_category: "per_object"
    #   y_var: "pt"

    # object multiplicity vs object multiplicity
    # - x_category: "per_object_type"
    #   x_var: "mult"
    #   y_category: "per_object_type"
    #   y_var: "mult"

objects_max_i:  # number of objects to plot for pt ordered object plotting
    "ScoutingPFJet" : 4
    "ScoutingElectron": 4
    "ScoutingMuonNoVtx": 4
    "ScoutingMuonVtx": 4
    "ScoutingPhoton": 4
    "L1Jet": 10
    "L1EG": 4
    "L1Mu": 4
    "Jet": 4
    "Electron": 4
    "Muon": 4

    
# Which triggers to save (comment out unwanted or add) -----------------------
triggers:
    # - 'all_available_triggers'
    # - 'all_l1_triggers'
    - 'L1_ZeroBias'
    # - 'L1_ZeroBias_copy'
    # - 'L1_AXO_Loose'
    - 'L1_AXO_Nominal'
    # - 'L1_AXO_Tight'
    # - 'L1_AXO_VLoose'
    # - 'L1_AXO_VTight'
    # - 'L1_CICADA_Loose'
    - 'L1_CICADA_Medium'
    # - 'L1_CICADA_Tight'
    # - 'L1_CICADA_VLoose'
    # - 'L1_CICADA_VTight'
    # - 'L1_HTT280er'

    # - 'DST_PFScouting_AXOVLoose'
    # - 'DST_PFScouting_AXOLoose' 
    # - 'DST_PFScouting_AXONominal'
    # - 'DST_PFScouting_AXOTight'
    # - 'DST_PFScouting_AXOVTight'
    # - 'DST_PFScouting_CICADAVLoose'
    # - 'DST_PFScouting_CICADALoose'
    # - 'DST_PFScouting_CICADAMedium'
    # - 'DST_PFScouting_CICADATight'
    # - 'DST_PFScouting_CICADAVTight'
    # - 'DST_PFScouting_DoubleMuon'
    # - 'DST_PFScouting_JetHT'
    # - 'DST_PFScouting_ZeroBias'
    # - 'L1_AXO_Nominal'
    # - 'L1_ZeroBias'
    # - 'L1_CICADA_Medium'
    # - 'L1_SingleMu22'
    # - 'L1_HTT280er'

<<<<<<< HEAD
orthogonal_trigger: 'L1_ZeroBias' # for efficiency studies
=======
orthogonal_trigger: 'L1_ZeroBias' #'DST_PFScouting_ZeroBias' # for efficiency studies
>>>>>>> 79635341

# Object cleaning requirements -------------------------------------
object_cleaning:
    "ScoutingPFJet": # https://cms-hlt-scouting.docs.cern.ch/PathsRecoContent/EventContent/
        pt: [20.0, null] # GeV
        eta: [-2.4, 2.4]
    "ScoutingElectron": # 
        pt: [5.0, null] # GeV
        eta: [-1.44, 1.44]
    "ScoutingMuonNoVtx": # 
        pt: [3.0, null] # GeV
        eta: [-10, 10]
    "ScoutingMuonVtx": # 
        pt: [3.0, null] # GeV
        eta: [-10, 10]
    "ScoutingPhoton": # 
        pt: [5.0, null] # GeV
        eta: [-1.44, 1.44]
    "L1Jet": # https://twiki.cern.ch/twiki/bin/view/CMSPublic/L1TJetsEtSum2023
        #pt: [0.1, null] # GeV
        pt: [30, 999.5] # GeV
        eta: [-1.3, 1.3]
    "L1EG": # https://twiki.cern.ch/twiki/bin/viewauth/CMSPublic/EgTau2023Performance
        pt: [0.1, null] # GeV
        eta: [-2.5, 2.5]
    "L1Mu":
        pt: [0.1, null] # GeV
        eta: [-2.4, 2.4] # https://twiki.cern.ch/twiki/bin/view/CMSPublic/Level1MuonTriggerPerformance2023
    "Jet":
        pt: [30.0, null] # GeV
        eta: [-10, 10]
    "Muon":
        pt: [3.0, null] # GeV
        eta: [-10, 10]
    "Electron":
        pt: [5.0, null] # GeV
        eta: [-10, 10] 


# Module to run -------------------------------------------
# module: "default"
module: "efficiency"
# module: "purity" 
# module: "pileup" # TODO: implement

# # Object labeling dictionary -------------------------------------------
# object_label:
#     "ScoutingPFJet": "j"
#     "ScoutingElectron": "e"
#     "ScoutingMuonNoVtx": ""\mu""
#     "ScoutingMuonVtx": ""\mu"" 
#     "ScoutingPhoton": ""\gamma""
#     "L1Jet": "j"
#     "L1EGamma": "EG"
#     "L1Mu": ""L1\mu""




<|MERGE_RESOLUTION|>--- conflicted
+++ resolved
@@ -3,16 +3,10 @@
 json_filename: "filelist_AXO_CICADA_17Apr2025.json"  # name of json file containing root file paths
 dataset_name: "2024I"            # name of key within json containing dataset
 has_scores: True                 # whether the files contain axo anomaly score branches
-<<<<<<< HEAD
 axo_version: "v4"                # which axo version to use when using emulated values
 cicada_version: "2024"           # which cicada version to use when using emulated values
 use_emulated_score: False        # whether to use emulated axo score instead of the DST paths
 is_l1nano: False                 # whether files are l1nano format (assumed scouting nano if False)
-=======
-axo_version: "v4"                # which axo version to use for score hists
-use_emulated_score: True        # whether to use emulated axo score instead of the DST paths
-is_l1nano: True                 # whether files are l1nano format (assumed scouting nano if False)
->>>>>>> 79635341
 
 # Coffea configurations  --------------------------------------
 n_files: -1                               # number of files to process (-1 for all)
@@ -67,30 +61,17 @@
 histograms_1d:
     per_event: # histograms to make per event
     - "axo_score"
-<<<<<<< HEAD
     # - "cicada_score"
-=======
-    - "cicada_score"
->>>>>>> 79635341
     - "ht"
     - "met"
     #- "mult"
     # - "pt"
-<<<<<<< HEAD
     per_object_type: # histograms by object type, e.g. total L1 jet multiplicity & pT of all L1 jets in event
     - "ht"
     - "mult"
     - "pt"
     - "eta"
     - "phi"
-=======
-    # per_object_type: # histograms by object type, e.g. total L1 jet multiplicity & pT of all L1 jets in event
-    # # # - "ht"
-    # - "mult"
-    # - "pt"
-    # - "eta"
-    # - "phi"
->>>>>>> 79635341
     # per_object: # histograms by object type, pt ordered, e.g. pT of leading and subleading jets
     # - "pt"
     # - "eta"
@@ -211,11 +192,7 @@
     # - 'L1_SingleMu22'
     # - 'L1_HTT280er'
 
-<<<<<<< HEAD
-orthogonal_trigger: 'L1_ZeroBias' # for efficiency studies
-=======
 orthogonal_trigger: 'L1_ZeroBias' #'DST_PFScouting_ZeroBias' # for efficiency studies
->>>>>>> 79635341
 
 # Object cleaning requirements -------------------------------------
 object_cleaning:
